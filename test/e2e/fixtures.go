--- conflicted
+++ resolved
@@ -164,11 +164,7 @@
 	faClusterIPAddr := ""
 	if testOptions.providerName == "kind" {
 		// In Kind cluster, there are issues with DNS name resolution on worker nodes.
-<<<<<<< HEAD
-		// Please note that CoreDNS services are forced on to master node.
-=======
 		// Please note that CoreDNS services are forced on to control-plane Node.
->>>>>>> 78b484c3
 		faClusterIPAddr = fmt.Sprintf("%s:%s:tcp", faClusterIP, ipfixCollectorPort)
 	}
 	tb.Logf("Deploying flow exporter with collector address: %s", faClusterIPAddr)
