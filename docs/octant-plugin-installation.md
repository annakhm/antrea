--- conflicted
+++ resolved
@@ -62,13 +62,8 @@
 environment. It may be due to the network policies or other security rules
 configured on your hosts.
 3. To deploy a released version of the plugin, you can download
-<<<<<<< HEAD
-`https://github.com/vmware-tanzu/antrea/releases/download/<TAG>/antrea-octant.yml`,
-where `<TAG>` (e.g. `v0.8.2`) is the desired version (should match the version
-=======
 `https://github.com/antrea-io/antrea/releases/download/<TAG>/antrea-octant.yml`,
 where `<TAG>` (e.g. `v0.3.0`) is the desired version (should match the version
->>>>>>> b0a18589
 of Antrea you are using). After making the necessary edits, you can apply the
 yaml with `kubectl`.
 
